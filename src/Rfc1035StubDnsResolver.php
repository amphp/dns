--- conflicted
+++ resolved
@@ -216,13 +216,9 @@
      *
      * Once it's finished, the configuration will be used for new requests.
      *
-<<<<<<< HEAD
-     * May return null if the configuration cannot be loaded.
-=======
      * @throws DnsConfigException
->>>>>>> f5287110
      */
-    public function reloadConfig(): ?DnsConfig
+    public function reloadConfig(): DnsConfig
     {
         if ($this->pendingConfig) {
             return $this->pendingConfig->await();
