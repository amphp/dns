--- conflicted
+++ resolved
@@ -440,11 +440,7 @@
         if (\strpos($uri, "://") !== false) {
             return $uri;
         }
-<<<<<<< HEAD
-        if (($colonPos = \strrpos(":", $uri)) !== false) {
-=======
-        if (($colonPos = strrpos($uri, ":")) !== false) {
->>>>>>> ebabcf25
+        if (($colonPos = \strrpos($uri, ":")) !== false) {
             $addr = \substr($uri, 0, $colonPos);
             $port = \substr($uri, $colonPos + 1);
         } else {
